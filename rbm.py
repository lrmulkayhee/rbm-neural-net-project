--- conflicted
+++ resolved
@@ -290,7 +290,6 @@
     """
     return np.sum(a != b)
 
-<<<<<<< HEAD
 def get_accuracy(data, reconstructed_data, threshold=30):
     correct_reconstructions = 0
     for i in range(len(data)):
@@ -326,9 +325,6 @@
 def calc_free_energy_gap(v, W, vbias, hbias):
     energies = calc_free_energy(v, W, vbias, hbias)
     return np.max(energies) - np.min(energies)
-
-=======
->>>>>>> 16256bf2
 
 if __name__ == "__main__":
     parser = ArgumentParser()
@@ -390,7 +386,6 @@
     plt.tight_layout()
     plt.show()
 
-<<<<<<< HEAD
     # Calculate and display reconstruction error
     reconstruction_error = calculate_reconstruction_error(data, reconstructed_data)
     logger.info(f"Reconstruction Error: {reconstruction_error:.4f}")
@@ -416,7 +411,7 @@
         logger.info(f"Original:\n{data[i].reshape(10, 10)}")
         logger.info(f"Noisy:\n{noisy_data[i].reshape(10, 10)}")
         logger.info(f"Reconstructed:\n{reconstructed_data[i].reshape(10, 10)}")
-=======
+
     # Calculate reconstruction error
 reconstruction_error = calculate_reconstruction_error(data, reconstructed_data)
 logger.info(f"Reconstruction Error: {reconstruction_error:.4f}")
@@ -459,4 +454,3 @@
 
 plt.tight_layout()
 plt.show()
->>>>>>> 16256bf2
